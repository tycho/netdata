
var netdataDashboard = window.netdataDashboard || {};

// ----------------------------------------------------------------------------
// menus

// information about the main menus

netdataDashboard.menu = {
    'system': {
        title: 'System Overview',
        icon: '<i class="fas fa-bookmark"></i>',
        info: 'Overview of the key system metrics.'
    },

    'services': {
        title: 'systemd Services',
        icon: '<i class="fas fa-cogs"></i>',
        info: 'Resources utilization of systemd services. netdata monitors all systemd services via cgroups (the resources accounting used by containers). '
    },

    'ap': {
        title: 'Access Points',
        icon: '<i class="fas fa-wifi"></i>',
        info: 'Performance metrics for the access points (i.e. wireless interfaces in AP mode) found on the system.'
    },

    'tc': {
        title: 'Quality of Service',
        icon: '<i class="fas fa-globe"></i>',
        info: 'Netdata collects and visualizes <code>tc</code> class utilization using its <a href="https://github.com/firehol/netdata/blob/master/plugins.d/tc-qos-helper.sh" target="_blank">tc-helper plugin</a>. If you also use <a href="http://firehol.org/#fireqos" target="_blank">FireQOS</a> for setting up QoS, netdata automatically collects interface and class names. If your QoS configuration includes overheads calculation, the values shown here will include these overheads (the total bandwidth for the same interface as reported in the Network Interfaces section, will be lower than the total bandwidth reported here). QoS data collection may have a slight time difference compared to the interface (QoS data collection uses a BASH script, so a shift in data collection of a few milliseconds should be justified).'
    },

    'net': {
        title: 'Network Interfaces',
        icon: '<i class="fas fa-sitemap"></i>',
        info: 'Performance metrics for network interfaces.'
    },

    'ipv4': {
        title: 'IPv4 Networking',
        icon: '<i class="fas fa-cloud"></i>',
        info: 'Metrics for the IPv4 stack of the system. <a href="https://en.wikipedia.org/wiki/IPv4" target="_blank">Internet Protocol version 4 (IPv4)</a> is the fourth version of the Internet Protocol (IP). It is one of the core protocols of standards-based internetworking methods in the Internet. IPv4 is a connectionless protocol for use on packet-switched networks. It operates on a best effort delivery model, in that it does not guarantee delivery, nor does it assure proper sequencing or avoidance of duplicate delivery. These aspects, including data integrity, are addressed by an upper layer transport protocol, such as the Transmission Control Protocol (TCP).'
    },

    'ipv6': {
        title: 'IPv6 Networking',
        icon: '<i class="fas fa-cloud"></i>',
        info: 'Metrics for the IPv6 stack of the system. <a href="https://en.wikipedia.org/wiki/IPv6" target="_blank">Internet Protocol version 6 (IPv6)</a> is the most recent version of the Internet Protocol (IP), the communications protocol that provides an identification and location system for computers on networks and routes traffic across the Internet. IPv6 was developed by the Internet Engineering Task Force (IETF) to deal with the long-anticipated problem of IPv4 address exhaustion. IPv6 is intended to replace IPv4.'
    },

    'sctp': {
        title: 'SCTP Networking',
        icon: '<i class="fas fa-cloud"></i>',
        info: '<a href="https://en.wikipedia.org/wiki/Stream_Control_Transmission_Protocol" target="_blank">Stream Control Transmission Protocol (SCTP)</a> is a computer network protocol which operates at the transport layer and serves a role similar to the popular protocols TCP and UDP. SCTP provides some of the features of both UDP and TCP: it is message-oriented like UDP and ensures reliable, in-sequence transport of messages with congestion control like TCP. It differs from those protocols by providing multi-homing and redundant paths to increase resilience and reliability.'
    },

    'ipvs': {
        title: 'IP Virtual Server',
        icon: '<i class="fas fa-eye"></i>',
        info: '<a href="http://www.linuxvirtualserver.org/software/ipvs.html" target="_blank">IPVS (IP Virtual Server)</a> implements transport-layer load balancing inside the Linux kernel, so called Layer-4 switching. IPVS running on a host acts as a load balancer at the front of a cluster of real servers, it can direct requests for TCP/UDP based services to the real servers, and makes services of the real servers to appear as a virtual service on a single IP address.'
    },

    'netfilter': {
        title: 'Firewall (netfilter)',
        icon: '<i class="fas fa-shield-alt"></i>',
        info: 'Performance metrics of the netfilter components.'
    },

    'ipfw': {
        title: 'Firewall (ipfw)',
        icon: '<i class="fas fa-shield-alt"></i>',
        info: 'Counters and memory usage for the ipfw rules.'
    },

    'cpu': {
        title: 'CPUs',
        icon: '<i class="fas fa-bolt"></i>',
        info: 'Detailed information for each CPU of the system. A summary of the system for all CPUs can be found at the <a href="#menu_system">System Overview</a> section.'
    },

    'mem': {
        title: 'Memory',
        icon: '<i class="fas fa-microchip"></i>',
        info: 'Detailed information about the memory management of the system.'
    },

    'disk': {
        title: 'Disks',
        icon: '<i class="fas fa-hdd"></i>',
        info: 'Charts with performance information for all the system disks. Special care has been given to present disk performance metrics in a way compatible with <code>iostat -x</code>. netdata by default prevents rendering performance charts for individual partitions and unmounted virtual disks. Disabled charts can still be enabled by configuring the relative settings in the netdata configuration file.'
    },

    'sensors': {
        title: 'Sensors',
        icon: '<i class="fas fa-leaf"></i>',
        info: 'Readings of the configured system sensors.'
    },

    'ipmi': {
        title: 'IPMI',
        icon: '<i class="fas fa-leaf"></i>',
        info: 'The Intelligent Platform Management Interface (IPMI) is a set of computer interface specifications for an autonomous computer subsystem that provides management and monitoring capabilities independently of the host system\'s CPU, firmware (BIOS or UEFI) and operating system.'
    },

    'samba': {
        title: 'Samba',
        icon: '<i class="fas fa-folder-open"></i>',
        info: 'Performance metrics of the Samba file share operations of this system. Samba is a implementation of Windows services, including Windows SMB protocol file shares.'
    },

    'nfsd': {
        title: 'NFS Server',
        icon: '<i class="fas fa-folder-open"></i>',
        info: 'Performance metrics of the Network File Server. NFS is a distributed file system protocol, allowing a user on a client computer to access files over a network, much like local storage is accessed. NFS, like many other protocols, builds on the Open Network Computing Remote Procedure Call (ONC RPC) system. The NFS is an open standard defined in Request for Comments (RFC).'
    },

    'nfs': {
        title: 'NFS Client',
        icon: '<i class="fas fa-folder-open"></i>',
        info: 'Performance metrics of the NFS operations of this system, acting as an NFS client.'
    },

    'zfs': {
        title: 'ZFS filesystem',
        icon: '<i class="fas fa-folder-open"></i>',
        info: 'Performance metrics of the ZFS filesystem. The following charts visualize all metrics reported by <a href="https://github.com/zfsonlinux/zfs/blob/master/cmd/arcstat/arcstat.py" target="_blank">arcstat.py</a> and <a href="https://github.com/zfsonlinux/zfs/blob/master/cmd/arc_summary/arc_summary.py" target="_blank">arc_summary.py</a>.'
    },

    'btrfs': {
        title: 'BTRFS filesystem',
        icon: '<i class="fas fa-folder-open"></i>',
        info: 'Disk space metrics for the BTRFS filesystem.'
    },

    'apps': {
        title: 'Applications',
        icon: '<i class="fas fa-heartbeat"></i>',
        info: 'Per application statistics are collected using netdata\'s <code>apps.plugin</code>. This plugin walks through all processes and aggregates statistics for applications of interest, defined in <code>/etc/netdata/apps_groups.conf</code> (the default is <a href="https://github.com/firehol/netdata/blob/master/conf.d/apps_groups.conf" target="_blank">here</a>). The plugin internally builds a process tree (much like <code>ps fax</code> does), and groups processes together (evaluating both child and parent processes) so that the result is always a chart with a predefined set of dimensions (of course, only application groups found running are reported). The reported values are compatible with <code>top</code>, although the netdata plugin counts also the resources of exited children (unlike <code>top</code> which shows only the resources of the currently running processes). So for processes like shell scripts, the reported values include the resources used by the commands these scripts run within each timeframe.',
        height: 1.5
    },

    'users': {
        title: 'Users',
        icon: '<i class="fas fa-user"></i>',
        info: 'Per user statistics are collected using netdata\'s <code>apps.plugin</code>. This plugin walks through all processes and aggregates statistics per user. The reported values are compatible with <code>top</code>, although the netdata plugin counts also the resources of exited children (unlike <code>top</code> which shows only the resources of the currently running processes). So for processes like shell scripts, the reported values include the resources used by the commands these scripts run within each timeframe.',
        height: 1.5
    },

    'groups': {
        title: 'User Groups',
        icon: '<i class="fas fa-users"></i>',
        info: 'Per user group statistics are collected using netdata\'s <code>apps.plugin</code>. This plugin walks through all processes and aggregates statistics per user group. The reported values are compatible with <code>top</code>, although the netdata plugin counts also the resources of exited children (unlike <code>top</code> which shows only the resources of the currently running processes). So for processes like shell scripts, the reported values include the resources used by the commands these scripts run within each timeframe.',
        height: 1.5
    },

    'netdata': {
        title: 'Netdata Monitoring',
        icon: '<i class="fas fa-chart-bar"></i>',
        info: 'Performance metrics for the operation of netdata itself and its plugins.'
    },

    'example': {
        title: 'Example Charts',
        info: 'Example charts, demonstrating the external plugin architecture.'
    },

    'cgroup': {
        title: '',
        icon: '<i class="fas fa-th"></i>',
        info: 'Container resource utilization metrics. Netdata reads this information from <b>cgroups</b> (abbreviated from <b>control groups</b>), a Linux kernel feature that limits and accounts resource usage (CPU, memory, disk I/O, network, etc.) of a collection of processes. <b>cgroups</b> together with <b>namespaces</b> (that offer isolation between processes) provide what we usually call: <b>containers</b>.'
    },

    'cgqemu': {
        title: '',
        icon: '<i class="fas fa-th-large"></i>',
        info: 'QEMU virtual machine resource utilization metrics. QEMU (short for Quick Emulator) is a free and open-source hosted hypervisor that performs hardware virtualization.'
    },

    'fping': {
        title: 'fping',
        icon: '<i class="fas fa-exchange-alt"></i>',
        info: 'Network latency statistics, via <b>fping</b>. <b>fping</b> is a program to send ICMP echo probes to network hosts, similar to <code>ping</code>, but much better performing when pinging multiple hosts. fping versions after 3.15 can be directly used as netdata plugins.'
    },

    'httpcheck': {
        title: 'Http Check',
        icon: '<i class="fas fa-heartbeat"></i>',
        info: 'Web Service availability and latency monitoring using HTTP checks. This plugin is a specialized version of the port check plugin.'
    },

    'memcached': {
        title: 'memcached',
        icon: '<i class="fas fa-database"></i>',
        info: 'Performance metrics for <b>memcached</b>. Memcached is a general-purpose distributed memory caching system. It is often used to speed up dynamic database-driven websites by caching data and objects in RAM to reduce the number of times an external data source (such as a database or API) must be read.'
    },

    'mysql': {
        title: 'MySQL',
        icon: '<i class="fas fa-database"></i>',
        info: 'Performance metrics for <b>mysql</b>, the open-source relational database management system (RDBMS).'
    },

    'postgres': {
        title: 'Postgres',
        icon: '<i class="fas fa-database"></i>',
        info: 'Performance metrics for <b>PostgresSQL</b>, the object-relational database (ORDBMS).'
    },

    'redis': {
        title: 'Redis',
        icon: '<i class="fas fa-database"></i>',
        info: 'Performance metrics for <b>redis</b>. Redis (REmote DIctionary Server) is a software project that implements data structure servers. It is open-source, networked, in-memory, and stores keys with optional durability.'
    },

    'retroshare': {
        title: 'RetroShare',
        icon: '<i class="fas fa-share-alt"></i>',
        info: 'Performance metrics for <b>RetroShare</b>. RetroShare is open source software for encrypted filesharing, serverless email, instant messaging, online chat, and BBS, based on a friend-to-friend network built on GNU Privacy Guard (GPG).'
    },

    'ipfs': {
        title: 'IPFS',
        icon: '<i class="fas fa-folder-open"></i>',
        info: 'Performance metrics for the InterPlanetary File System (IPFS), a content-addressable, peer-to-peer hypermedia distribution protocol.'
    },

    'phpfpm': {
        title: 'PHP-FPM',
        icon: '<i class="fas fa-eye"></i>',
        info: 'Performance metrics for <b>PHP-FPM</b>, an alternative FastCGI implementation for PHP.'
    },

    'portcheck': {
        title: 'Port Check',
        icon: '<i class="fas fa-heartbeat"></i>',
        info: 'Service availability and latency monitoring using port checks.'
    },

    'postfix': {
        title: 'postfix',
        icon: '<i class="fas fa-envelope"></i>',
        info: undefined
    },

    'dovecot': {
        title: 'Dovecot',
        icon: '<i class="fas fa-envelope"></i>',
        info: undefined
    },

    'hddtemp': {
        title: 'HDD Temp',
        icon: '<i class="fas fa-thermometer-half"></i>',
        info: undefined
    },

    'nginx': {
        title: 'nginx',
        icon: '<i class="fas fa-eye"></i>',
        info: undefined
    },

    'apache': {
        title: 'Apache',
        icon: '<i class="fas fa-eye"></i>',
        info: undefined
    },

    'lighttpd': {
        title: 'Lighttpd',
        icon: '<i class="fas fa-eye"></i>',
        info: undefined
    },

    'web_log': {
        title: undefined,
        icon: '<i class="fas fa-file-alt"></i>',
        info: 'Information extracted from a server log file. <code>web_log</code> plugin incrementally parses the server log file to provide, in real-time, a break down of key server performance metrics. For web servers, an extended log file format may optionally be used (for <code>nginx</code> and <code>apache</code>) offering timing information and bandwidth for both requests and responses. <code>web_log</code> plugin may also be configured to provide a break down of requests per URL pattern (check <a href="https://github.com/firehol/netdata/blob/master/conf.d/python.d/web_log.conf" target="_blank"><code>/etc/netdata/python.d/web_log.conf</code></a>).'
    },

    'named': {
        title: 'named',
        icon: '<i class="fas fa-tag"></i>',
        info: undefined
    },

    'squid': {
        title: 'squid',
        icon: '<i class="fas fa-exchange-alt"></i>',
        info: undefined
    },

    'nut': {
        title: 'UPS',
        icon: '<i class="fas fa-battery-half"></i>',
        info: undefined
    },

    'apcupsd': {
        title: 'UPS',
        icon: '<i class="fas fa-battery-half"></i>',
        info: undefined
    },

    'smawebbox': {
        title: 'Solar Power',
        icon: '<i class="fas fa-sun"></i>',
        info: undefined
    },

    'fronius': {
        title: 'Fronius',
        icon: '<i class="fas fa-sun"></i>',
        info: undefined
    },

    'stiebeleltron': {
        title: 'Stiebel Eltron',
        icon: '<i class="fas fa-thermometer-half"></i>',
        info: undefined
    },

    'snmp': {
        title: 'SNMP',
        icon: '<i class="fas fa-random"></i>',
        info: undefined
    },

    'go_expvar': {
        title: 'Go - expvars',
        icon: '<i class="fas fa-eye"></i>',
        info: 'Statistics about running Go applications exposed by the <a href="https://golang.org/pkg/expvar/" target="_blank">expvar package</a>.'
    },

    'chrony': {
        icon: '<i class="fas fa-clock"></i>',
        info: 'chronyd parameters about the system’s clock performance.'
    },

    'couchdb': {
        icon: '<i class="fas fa-database"></i>',
        info: 'Performance metrics for <b><a href="https://couchdb.apache.org/">CouchDB</a></b>, the open-source, JSON document-based database with an HTTP API and multi-master replication.'
    },

    'beanstalk': {
        title: 'Beanstalkd',
        icon: '<i class="fas fa-tasks"></i>',
        info: 'Provides statistics on the <b><a href="http://kr.github.io/beanstalkd/">beanstalkd</a></b> server and any tubes available on that server using data pulled from beanstalkc'
    },

    'rabbitmq': {
        title: 'RabbitMQ',
        icon: '<i class="fas fa-comments"></i>',
        info: 'Performance data for the <b><a href="https://www.rabbitmq.com/">RabbitMQ</a></b> open-source message broker.'
    },

    'ceph': {
        title: 'Ceph',
        icon: '<i class="fas fa-database"></i>',
        info: 'Provides statistics on the <b><a href="http://ceph.com/">ceph</a></b> cluster server, the open-source distributed storage system.'
    },

    'ntpd': {
        title: 'ntpd',
        icon: '<i class="fas fa-clock"></i>',
        info: 'Provides statistics for the internal variables of the Network Time Protocol daemon <b><a href="http://www.ntp.org/">ntpd</a></b> and optional including the configured peers (if enabled in the module configuration). The module presents the performance metrics as shown by <b><a href="http://doc.ntp.org/current-stable/ntpq.html">ntpq</a></b> (the standard NTP query program) using NTP mode 6 UDP packets to communicate with the NTP server.'
    },

<<<<<<< HEAD
    'spigotmc': {
        title: 'Spigot MC',
        icon: '<i class="fas fa-eye"></i>',
        info: 'Provides basic performance statistics for the <b><a href=""https://www.spigotmc.org/">Spigot Minecraft</a></b> server.'
=======
    'unbound': {
        title: 'Unbound',
        icon: '<i class="fas fa-tag"></i>',
        info: undefined
>>>>>>> b3444fc3
    }
};



// ----------------------------------------------------------------------------
// submenus

// information to be shown, just below each submenu

// information about the submenus
netdataDashboard.submenu = {
    'web_log.squid_bandwidth': {
        title: 'bandwidth',
        info: 'Bandwidth of responses (<code>sent</code>) by squid. This chart may present unusual spikes, since the bandwidth is accounted at the time the log line is saved by the server, even if the time needed to serve it spans across a longer duration. We suggest to use QoS (e.g. <a href="http://firehol.org/#fireqos" target="_blank">FireQOS</a>) for accurate accounting of the server bandwidth.'
    },

    'web_log.squid_responses': {
        title: 'responses',
        info: 'Information related to the responses sent by squid.'
    },

    'web_log.squid_requests': {
        title: 'requests',
        info: 'Information related to the requests squid has received.'
    },

    'web_log.squid_hierarchy': {
        title: 'hierarchy',
        info: 'Performance metrics for the squid hierarchy used to serve the requests.'
    },

    'web_log.squid_squid_transport': {
        title: 'transport'
    },

    'web_log.squid_squid_cache': {
        title: 'cache',
        info: 'Performance metrics for the performance of the squid cache.'
    },

    'web_log.squid_timings': {
        title: 'timings',
        info: 'Duration of squid requests. Unrealistic spikes may be reported, since squid logs the total time of the requests, when they complete. Especially for HTTPS, the clients get a tunnel from the proxy and exchange requests directly with the upstream servers, so squid cannot evaluate the individual requests and reports the total time the tunnel was open.'
    },

    'web_log.squid_clients': {
        title: 'clients'
    },

    'web_log.bandwidth': {
        info: 'Bandwidth of requests (<code>received</code>) and responses (<code>sent</code>). <code>received</code> requires an extended log format (without it, the web server log does not have this information). This chart may present unusual spikes, since the bandwidth is accounted at the time the log line is saved by the web server, even if the time needed to serve it spans across a longer duration. We suggest to use QoS (e.g. <a href="http://firehol.org/#fireqos" target="_blank">FireQOS</a>) for accurate accounting of the web server bandwidth.'
    },

    'web_log.urls': {
        info: 'Number of requests for each <code>URL pattern</code> defined in <a href="https://github.com/firehol/netdata/blob/master/conf.d/python.d/web_log.conf" target="_blank"><code>/etc/netdata/python.d/web_log.conf</code></a>. This chart counts all requests matching the URL patterns defined, independently of the web server response codes (i.e. both successful and unsuccessful).'
    },

    'web_log.clients': {
        info: 'Charts showing the number of unique client IPs, accessing the web server.'
    },

    'web_log.timings': {
        info: 'Web server response timings - the time the web server needed to prepare and respond to requests. This requires an extended log format and its meaning is web server specific. For most web servers this accounts the time from the reception of a complete request, to the dispatch of the last byte of the response. So, it includes the network delays of responses, but it does not include the network delays of requests.'
    },

    'mem.ksm': {
        title: 'deduper (ksm)',
        info: 'Kernel Same-page Merging (KSM) performance monitoring, read from several files in <code>/sys/kernel/mm/ksm/</code>. KSM is a memory-saving de-duplication feature in the Linux kernel (since version 2.6.32). The KSM daemon ksmd periodically scans those areas of user memory which have been registered with it, looking for pages of identical content which can be replaced by a single write-protected page (which is automatically copied if a process later wants to update its content). KSM was originally developed for use with KVM (where it was known as Kernel Shared Memory), to fit more virtual machines into physical memory, by sharing the data common between them.  But it can be useful to any application which generates many instances of the same data.'
    },

    'mem.hugepages': {
        info: 'Hugepages is a feature that allows the kernel to utilize the multiple page size capabilities of modern hardware architectures. The kernel creates multiple pages of virtual memory, mapped from both physical RAM and swap. There is a mechanism in the CPU architecture called "Translation Lookaside Buffers" (TLB) to manage the mapping of virtual memory pages to actual physical memory addresses. The TLB is a limited hardware resource, so utilizing a large amount of physical memory with the default page size consumes the TLB and adds processing overhead. By utilizing Huge Pages, the kernel is able to create pages of much larger sizes, each page consuming a single resource in the TLB. Huge Pages are pinned to physical RAM and cannot be swapped/paged out.'
    },

    'mem.numa': {
        info: 'Non-Uniform Memory Access (NUMA) is a hierarchical memory design the memory access time is dependent on locality. Under NUMA, a processor can access its own local memory faster than non-local memory (memory local to another processor or memory shared between processors). The individual metrics are described in the <a href="https://www.kernel.org/doc/Documentation/numastat.txt" target="_blank">Linux kernel documentation</a>.'
    },

    'ipv4.ecn': {
        info: '<a href="https://en.wikipedia.org/wiki/Explicit_Congestion_Notification" target="_blank">Explicit Congestion Notification (ECN)</a> is a TCP extension that allows end-to-end notification of network congestion without dropping packets. ECN is an optional feature that may be used between two ECN-enabled endpoints when the underlying network infrastructure also supports it.'
    },

    'netfilter.conntrack': {
        title: 'connection tracker',
        info: 'Netfilter Connection Tracker performance metrics. The connection tracker keeps track of all connections of the machine, inbound and outbound. It works by keeping a database with all open connections, tracking network and address translation and connection expectations.'
    },

    'netfilter.nfacct': {
        title: 'bandwidth accounting',
        info: 'The following information is read using the <code>nfacct.plugin</code>.'
    },

    'netfilter.synproxy': {
        title: 'DDoS protection',
        info: 'DDoS protection performance metrics. <a href="https://github.com/firehol/firehol/wiki/Working-with-SYNPROXY" target="_blank">SYNPROXY</a> is a TCP SYN packets proxy. It is used to protect any TCP server (like a web server) from SYN floods and similar DDoS attacks. It is a netfilter module, in the Linux kernel (since version 3.12). It is optimized to handle millions of packets per second utilizing all CPUs available without any concurrency locking between the connections. It can be used for any kind of TCP traffic (even encrypted), since it does not interfere with the content itself.'
    },

    'ipfw.dynamic_rules': {
        title: 'dynamic rules',
        info: 'Number of dynamic rules, created by correspondent stateful firewall rules.'
    },

    'system.softnet_stat': {
        title: 'softnet',
        info: function(os) {
            if(os === 'linux')
                return 'Statistics for CPUs SoftIRQs related to network receive work. Break down per CPU core can be found at <a href="#menu_cpu_submenu_softnet_stat">CPU / softnet statistics</a>. <b>processed</b> states the number of packets processed, <b>dropped</b> is the number packets dropped because the network device backlog was full (to fix them on Linux use <code>sysctl</code> to increase <code>net.core.netdev_max_backlog</code>), <b>squeezed</b> is the number of packets dropped because the network device budget ran out (to fix them on Linux use <code>sysctl</code> to increase <code>net.core.netdev_budget</code> and/or <code>net.core.netdev_budget_usecs</code>). More information about identifying and troubleshooting network driver related issues can be found at <a href="https://access.redhat.com/sites/default/files/attachments/20150325_network_performance_tuning.pdf" target="_blank">Red Hat Enterprise Linux Network Performance Tuning Guide</a>.';
            else
                return 'Statistics for CPUs SoftIRQs related to network receive work.';
        }
    },

    'cpu.softnet_stat': {
        title: 'softnet',
        info: function(os) {
            if(os === 'linux')
                return 'Statistics for per CPUs core SoftIRQs related to network receive work. Total for all CPU cores can be found at <a href="#menu_system_submenu_softnet_stat">System / softnet statistics</a>. <b>processed</b> states the number of packets processed, <b>dropped</b> is the number packets dropped because the network device backlog was full (to fix them on Linux use <code>sysctl</code> to increase <code>net.core.netdev_max_backlog</code>), <b>squeezed</b> is the number of packets dropped because the network device budget ran out (to fix them on Linux use <code>sysctl</code> to increase <code>net.core.netdev_budget</code> and/or <code>net.core.netdev_budget_usecs</code>). More information about identifying and troubleshooting network driver related issues can be found at <a href="https://access.redhat.com/sites/default/files/attachments/20150325_network_performance_tuning.pdf" target="_blank">Red Hat Enterprise Linux Network Performance Tuning Guide</a>.';
            else
                return 'Statistics for per CPUs core SoftIRQs related to network receive work. Total for all CPU cores can be found at <a href="#menu_system_submenu_softnet_stat">System / softnet statistics</a>.';
        }
    },

    'go_expvar.memstats': {
        title: 'memory statistics',
        info: 'Go runtime memory statistics. See <a href="https://golang.org/pkg/runtime/#MemStats" target="_blank">runtime.MemStats</a> documentation for more info about each chart and the values.'
    },

    'couchdb.dbactivity': {
        title: 'db activity',
        info: 'Overall database reads and writes for the entire server. This includes any external HTTP traffic, as well as internal replication traffic performed in a cluster to ensure node consistency.'
    },

    'couchdb.httptraffic': {
        title: 'http traffic breakdown',
        info: 'All HTTP traffic, broken down by type of request (<tt>GET</tt>, <tt>PUT</tt>, <tt>POST</tt>, etc.) and response status code (<tt>200</tt>, <tt>201</tt>, <tt>4xx</tt>, etc.)<br/><br/>Any <tt>5xx</tt> errors here indicate a likely CouchDB bug; check the logfile for further information.'
    },

    'couchdb.ops': {
        title: 'server operations'
    },

    'couchdb.perdbstats': {
        title: 'per db statistics',
        info: 'Statistics per database. This includes <a href="http://docs.couchdb.org/en/latest/api/database/common.html#get--db">3 size graphs per database</a>: active (the size of live data in the database), external (the uncompressed size of the database contents), and file (the size of the file on disk, exclusive of any views and indexes). It also includes the number of documents and number of deleted documents per database.'
    },

    'couchdb.erlang': {
        title: 'erlang statistics',
        info: 'Detailed information about the status of the Erlang VM that hosts CouchDB. These are intended for advanced users only. High values of the peak message queue (>10e6) generally indicate an overload condition.'
    },

    'ntpd.system': {
        title: 'system',
        info: 'Statistics of the system variables as shown by the readlist billboard <code>ntpq -c rl</code>. System variables are assigned an association ID of zero and can also be shown in the readvar billboard <code>ntpq -c "rv 0"</code>. These variables are used in the <a href="http://doc.ntp.org/current-stable/discipline.html">Clock Discipline Algorithm</a>, to calculate the lowest and most stable offset.'
    },

    'ntpd.peers': {
        title: 'peers',
        info: 'Statistics of the peer variables for each peer configured in <code>/etc/ntp.conf</code> as shown by the readvar billboard <code>ntpq -c "rv &lt;association&gt;"</code>, while each peer is assigned a nonzero association ID as shown by <code>ntpq -c "apeers"</code>. The module periodically scans for new/changed peers (default: every 60s). <b>ntpd</b> selects the best possible peer from the available peers to synchronize the clock. A minimum of at least 3 peers is required to properly identify the best possible peer.'
    }
};



// ----------------------------------------------------------------------------
// chart

// information works on the context of a chart
// Its purpose is to set:
//
// info: the text above the charts
// heads: the representation of the chart at the top the subsection (second level menu)
// mainheads: the representation of the chart at the top of the section (first level menu)
// colors: the dimension colors of the chart (the default colors are appended)
// height: the ratio of the chart height relative to the default
//
netdataDashboard.context = {
    'system.cpu': {
        info: function(os) {
            void(os);
            return 'Total CPU utilization (all cores). 100% here means there is no CPU idle time at all. You can get per core usage at the <a href="#menu_cpu">CPUs</a> section and per application usage at the <a href="#menu_apps">Applications Monitoring</a> section.'
                + netdataDashboard.sparkline('<br/>Keep an eye on <b>iowait</b> ', 'system.cpu', 'iowait', '%', '. If it is constantly high, your disks are a bottleneck and they slow your system down.')
                + netdataDashboard.sparkline('<br/>An important metric worth monitoring, is <b>softirq</b> ', 'system.cpu', 'softirq', '%', '. A constantly high percentage of softirq may indicate network driver issues.');
        },
        valueRange: "[0, 100]"
    },

    'system.load': {
        info: 'Current system load, i.e. the number of processes using CPU or waiting for system resources (usually CPU and disk). The 3 metrics refer to 1, 5 and 15 minute averages. The system calculates this once every 5 seconds. For more information check <a href="https://en.wikipedia.org/wiki/Load_(computing)" target="_blank">this wikipedia article</a>',
        height: 0.7
    },

    'system.io': {
        info: function(os) {
            var s = 'Total Disk I/O, for all physical disks. You can get detailed information about each disk at the <a href="#menu_disk">Disks</a> section and per application Disk usage at the <a href="#menu_apps">Applications Monitoring</a> section.';

            if(os === 'linux')
                return s + ' Physical are all the disks that are listed in <code>/sys/block</code>, but do not exist in <code>/sys/devices/virtual/block</code>.';
            else
                return s;
        }
    },

    'system.pgpgio': {
        info: 'Memory paged from/to disk. This is usually the total disk I/O of the system.'
    },

    'system.swapio': {
        info: 'Total Swap I/O. (netdata measures both <code>in</code> and <code>out</code>. If either of them is not shown in the chart, it is because it is zero - you can change the page settings to always render all the available dimensions on all charts).'
    },

    'system.pgfaults': {
        info: 'Total page faults. <b>Major page faults</b> indicates that the system is using its swap. You can find which applications use the swap at the <a href="#menu_apps">Applications Monitoring</a> section.'
    },

    'system.entropy': {
        colors: '#CC22AA',
        info: '<a href="https://en.wikipedia.org/wiki/Entropy_(computing)" target="_blank">Entropy</a>, is a pool of random numbers (<a href="https://en.wikipedia.org/wiki//dev/random" target="_blank">/dev/random</a>) that is mainly used in cryptography. If the pool of entropy gets empty, processes requiring random numbers may run a lot slower (it depends on the interface each program uses), waiting for the pool to be replenished. Ideally a system with high entropy demands should have a hardware device for that purpose (TPM is one such device). There are also several software-only options you may install, like <code>haveged</code>, although these are generally useful only in servers.'
    },

    'system.forks': {
        colors: '#5555DD',
        info: 'Number of new processes created.'
    },

    'system.intr': {
        colors: '#DD5555',
        info: 'Total number of CPU interrupts. Check <code>system.interrupts</code> that gives more detail about each interrupt and also the <a href="#menu_cpu">CPUs</a> section where interrupts are analyzed per CPU core.'
    },

    'system.interrupts': {
        info: 'CPU interrupts in detail. At the <a href="#menu_cpu">CPUs</a> section, interrupts are analyzed per CPU core.'
    },

    'system.softirqs': {
        info: 'CPU softirqs in detail. At the <a href="#menu_cpu">CPUs</a> section, softirqs are analyzed per CPU core.'
    },

    'system.processes': {
        info: 'System processes. <b>Running</b> are the processes in the CPU. <b>Blocked</b> are processes that are willing to enter the CPU, but they cannot, e.g. because they wait for disk activity.'
    },

    'system.active_processes': {
        info: 'All system processes.'
    },

    'system.ctxt': {
        info: '<a href="https://en.wikipedia.org/wiki/Context_switch" target="_blank">Context Switches</a>, is the switching of the CPU from one process, task or thread to another. If there are many processes or threads willing to execute and very few CPU cores available to handle them, the system is making more context switching to balance the CPU resources among them. The whole process is computationally intensive. The more the context switches, the slower the system gets.'
    },

    'system.idlejitter': {
        info: 'Idle jitter is calculated by netdata. A thread is spawned that requests to sleep for a few microseconds. When the system wakes it up, it measures how many microseconds have passed. The difference between the requested and the actual duration of the sleep, is the <b>idle jitter</b>. This number is useful in real-time environments, where CPU jitter can affect the quality of the service (like VoIP media gateways).'
    },

    'system.net': {
        info: function(os) {
            var s = 'Total bandwidth of all physical network interfaces. This does not include <code>lo</code>, VPNs, network bridges, IFB devices, bond interfaces, etc. Only the bandwidth of physical network interfaces is aggregated.';

            if(os === 'linux')
                return s + ' Physical are all the network interfaces that are listed in <code>/proc/net/dev</code>, but do not exist in <code>/sys/devices/virtual/net</code>.';
            else
                return s;
        }
    },

    'system.ipv4': {
        info: 'Total IPv4 Traffic.'
    },

    'system.ipv6': {
        info: 'Total IPv6 Traffic.'
    },

    'system.ram': {
        info: 'System Random Access Memory (i.e. physical memory) usage.'
    },

    'system.swap': {
        info: 'System swap memory usage. Swap space is used when the amount of physical memory (RAM) is full. When the system needs more memory resources and the RAM is full, inactive pages in memory are moved to the swap space (usually a disk, a disk partition or a file).'
    },

    // ------------------------------------------------------------------------
    // CPU charts

    'cpu.cpu': {
        commonMin: true,
        commonMax: true,
        valueRange: "[0, 100]"
    },

    'cpu.interrupts': {
        commonMin: true,
        commonMax: true
    },

    'cpu.softirqs': {
        commonMin: true,
        commonMax: true
    },

    'cpu.softnet_stat': {
        commonMin: true,
        commonMax: true
    },

    // ------------------------------------------------------------------------
    // MEMORY

    'mem.ksm_savings': {
        heads: [
            netdataDashboard.gaugeChart('Saved', '12%', 'savings', '#0099CC')
        ]
    },

    'mem.ksm_ratios': {
        heads: [
            function(os, id) {
                void(os);
                return  '<div data-netdata="' + id + '"'
                    + ' data-gauge-max-value="100"'
                    + ' data-chart-library="gauge"'
                    + ' data-title="Savings"'
                    + ' data-units="percentage %"'
                    + ' data-gauge-adjust="width"'
                    + ' data-width="12%"'
                    + ' data-before="0"'
                    + ' data-after="-CHART_DURATION"'
                    + ' data-points="CHART_DURATION"'
                    + ' role="application"></div>';
            }
        ]
    },

    'mem.pgfaults': {
    	info: 'A <a href="https://en.wikipedia.org/wiki/Page_fault" target="_blank">page fault</a> is a type of interrupt, called trap, raised by computer hardware when a running program accesses a memory page that is mapped into the virtual address space, but not actually loaded into main memory. If the page is loaded in memory at the time the fault is generated, but is not marked in the memory management unit as being loaded in memory, then it is called a <b>minor</b> or soft page fault. A <b>major</b> page fault is generated when the system needs to load the memory page from disk or swap memory.'
    },

    'mem.committed': {
        colors: NETDATA.colors[3],
        info: 'Committed Memory, is the sum of all memory which has been allocated by processes.'
    },

    'mem.available': {
        info: 'Available Memory is estimated by the kernel, as the amount of RAM that can be used by userspace processes, without causing swapping.'
    },

    'mem.writeback': {
        info: '<b>Dirty</b> is the amount of memory waiting to be written to disk. <b>Writeback</b> is how much memory is actively being written to disk.'
    },

    'mem.kernel': {
        info: 'The total amount of memory being used by the kernel. <b>Slab</b> is the amount of memory used by the kernel to cache data structures for its own use. <b>KernelStack</b> is the amount of memory allocated for each task done by the kernel. <b>PageTables</b> is the amount of memory decicated to the lowest level of page tables (A page table is used to turn a virtual address into a physical memory address). <b>VmallocUsed</b> is the amount of memory being used as virtual address space.'
    },

    'mem.slab': {
        info: '<b>Reclaimable</b> is the amount of memory which the kernel can reuse. <b>Unreclaimable</b> can not be reused even when the kernel is lacking memory.'
    },

    'mem.hugepages': {
        info: 'Dedicated (or Direct) HugePages is memory reserved for applications configured to utilize huge pages. Hugepages are <b>used</b> memory, even if there are free hugepages available.'
    },

    'mem.transparent_hugepages': {
        info: 'Transparent HugePages (THP) is backing virtual memory with huge pages, supporting automatic promotion and demotion of page sizes. It works for all applications for anonymous memory mappings and tmpfs/shmem.'
    },

    // ------------------------------------------------------------------------
    // network interfaces

    'net.drops': {
        info: 'Packets that have been dropped at the network interface level. These are the same counters reported by <code>ifconfig</code> as <code>RX dropped</code> (inbound) and <code>TX dropped</code> (outbound). <b>inbound</b> packets can be dropped at the network interface level due to <a href="#menu_system_submenu_softnet_stat">softnet backlog</a> overflow, bad / unintented VLAN tags, unknown or unregistered protocols, IPv6 frames when the server is not configured for IPv6. Check <a href="https://www.novell.com/support/kb/doc.php?id=7007165" target="_blank">this document</a> for more information.'
    },

    // ------------------------------------------------------------------------
    // IPv4

    'ipv4.tcpmemorypressures': {
        info: 'Number of times a socket was put in <b>memory pressure</b> due to a non fatal memory allocation failure (the kernel attempts to work around this situation by reducing the send buffers, etc).'
    },

    'ipv4.tcpconnaborts': {
        info: 'TCP connection aborts. <b>baddata</b> (<code>TCPAbortOnData</code>) happens while the connection is on <code>FIN_WAIT1</code> and the kernel receives a packet with a sequence number beyond the last one for this connection - the kernel responds with <code>RST</code> (closes the connection). <b>userclosed</b> (<code>TCPAbortOnClose</code>) happens when the kernel receives data on an already closed connection and responds with <code>RST</code>. <b>nomemory</b> (<code>TCPAbortOnMemory</code> happens when there are too many orphaned sockets (not attached to an fd) and the kernel has to drop a connection - sometimes it will send an <code>RST</code>, sometimes it won\'t. <b>timeout</b> (<code>TCPAbortOnTimeout</code>) happens when a connection times out. <b>linger</b> (<code>TCPAbortOnLinger</code>) happens when the kernel killed a socket that was already closed by the application and lingered around for long enough. <b>failed</b> (<code>TCPAbortFailed</code>) happens when the kernel attempted to send an <code>RST</code> but failed because there was no memory available.'
    },

    'ipv4.tcpsock': {
        info: 'The number of established TCP connections (known as <code>CurrEstab</code>). This is a snapshot of the established connections at the time of measurement (i.e. a connection established and a connection disconnected within the same iteration will not affect this metric).'
    },

    'ipv4.tcpopens': {
        info: '<b>active</b> or <code>ActiveOpens</code> is the number of outgoing TCP <b>connections attempted</b> by this host.'
            + ' <b>passive</b> or <code>PassiveOpens</code> is the number of incoming TCP <b>connections accepted</b> by this host.'
    },

    'ipv4.tcperrors': {
        info: '<code>InErrs</code> is the number of TCP segments received in error (including header too small, checksum errors, sequence errors, bad packets - for both IPv4 and IPv6).'
            + ' <code>InCsumErrors</code> is the number of TCP segments received with checksum errors (for both IPv4 and IPv6).'
            + ' <code>RetransSegs</code> is the number of TCP segments retransmitted.'
    },

    'ipv4.tcphandshake': {
        info: '<code>EstabResets</code> is the number of established connections resets (i.e. connections that made a direct transition from <code>ESTABLISHED</code> or <code>CLOSE_WAIT</code> to <code>CLOSED</code>).'
            + ' <code>OutRsts</code> is the number of TCP segments sent, with the <code>RST</code> flag set (for both IPv4 and IPv6).'
            + ' <code>AttemptFails</code> is the number of times TCP connections made a direct transition from either <code>SYN_SENT</code> or <code>SYN_RECV</code> to <code>CLOSED</code>, plus the number of times TCP connections made a direct transition from the <code>SYN_RECV</code> to <code>LISTEN</code>.'
            + ' <code>TCPSynRetrans</code> shows retries for new outbound TCP connections, which can indicate general connectivity issues or backlog on the remote host.'
    },

    'ipv4.tcplistenissues': {
        info: '<b>overflows</b> (or <code>ListenOverflows</code>) is the number of incoming connections that could not be handled because the receive queue of the application was full (for both IPv4 and IPv6).'
            + ' <b>drops</b> (or <code>ListenDrops</code>) is the number of incoming connections that could not be handled, including SYN floods, overflows, out of memory, security issues, no route to destination, reception of related ICMP messages, socket is broadcast or multicast (for both IPv4 and IPv6).'
    },

    // ------------------------------------------------------------------------
    // APPS

    'apps.cpu': {
        height: 2.0
    },

    'apps.mem': {
        info: 'Real memory (RAM) used by applications. This does not include shared memory.'
    },

    'apps.vmem': {
        info: 'Virtual memory allocated by applications. Please check <a href="https://github.com/firehol/netdata/wiki/netdata-virtual-memory-size" target="_blank">this article</a> for more information.'
    },

    'apps.preads': {
        height: 2.0
    },

    'apps.pwrites': {
        height: 2.0
    },

    // ------------------------------------------------------------------------
    // USERS

    'users.cpu': {
        height: 2.0
    },

    'users.mem': {
        info: 'Real memory (RAM) used per user. This does not include shared memory.'
    },

    'users.vmem': {
        info: 'Virtual memory allocated per user. Please check <a href="https://github.com/firehol/netdata/wiki/netdata-virtual-memory-size" target="_blank">this article</a> for more information.'
    },

    'users.preads': {
        height: 2.0
    },

    'users.pwrites': {
        height: 2.0
    },

    // ------------------------------------------------------------------------
    // GROUPS

    'groups.cpu': {
        height: 2.0
    },

    'groups.mem': {
        info: 'Real memory (RAM) used per user group. This does not include shared memory.'
    },

    'groups.vmem': {
        info: 'Virtual memory allocated per user group. Please check <a href="https://github.com/firehol/netdata/wiki/netdata-virtual-memory-size" target="_blank">this article</a> for more information.'
    },

    'groups.preads': {
        height: 2.0
    },

    'groups.pwrites': {
        height: 2.0
    },

    // ------------------------------------------------------------------------
    // NETWORK QoS

    'tc.qos': {
        heads: [
            function(os, id) {
                void(os);

                if(id.match(/.*-ifb$/))
                    return netdataDashboard.gaugeChart('Inbound', '12%', '', '#5555AA');
                else
                    return netdataDashboard.gaugeChart('Outbound', '12%', '', '#AA9900');
            }
        ]
    },

    // ------------------------------------------------------------------------
    // NETWORK INTERFACES

    'net.net': {
        mainheads: [
            function(os, id) {
                void(os);
                if(id.match(/^cgroup_.*/)) {
                    var iface;
                    try {
                        iface = ' ' + id.substring(id.lastIndexOf('.net_') + 5, id.length);
                    }
                    catch (e) {
                        iface = '';
                    }
                    return netdataDashboard.gaugeChart('Received' + iface, '12%', 'received');
                }
                else
                    return '';
            },
            function(os, id) {
                void(os);
                if(id.match(/^cgroup_.*/)) {
                    var iface;
                    try {
                        iface = ' ' + id.substring(id.lastIndexOf('.net_') + 5, id.length);
                    }
                    catch (e) {
                        iface = '';
                    }
                    return netdataDashboard.gaugeChart('Sent' + iface, '12%', 'sent');
                }
                else
                    return '';
            }
        ],
        heads: [
            function(os, id) {
                void(os);
                if(!id.match(/^cgroup_.*/))
                    return netdataDashboard.gaugeChart('Received', '12%', 'received');
                else
                    return '';
            },
            function(os, id) {
                void(os);
                if(!id.match(/^cgroup_.*/))
                    return netdataDashboard.gaugeChart('Sent', '12%', 'sent');
                else
                    return '';
            }
        ]
    },

    // ------------------------------------------------------------------------
    // NETFILTER

    'netfilter.sockets': {
        colors: '#88AA00',
        heads: [
            netdataDashboard.gaugeChart('Active Connections', '12%', '', '#88AA00')
        ]
    },

    'netfilter.new': {
        heads: [
            netdataDashboard.gaugeChart('New Connections', '12%', 'new', '#5555AA')
        ]
    },

    // ------------------------------------------------------------------------
    // DISKS

    'disk.util': {
        colors: '#FF5588',
        heads: [
            netdataDashboard.gaugeChart('Utilization', '12%', '', '#FF5588')
        ],
        info: 'Disk Utilization measures the amount of time the disk was busy with something. This is not related to its performance. 100% means that the system always had an outstanding operation on the disk. Keep in mind that depending on the underlying technology of the disk, 100% here may or may not be an indication of congestion.'
    },

    'disk.backlog': {
        colors: '#0099CC',
        info: 'Backlog is an indication of the duration of pending disk operations. On every I/O event the system is multiplying the time spent doing I/O since the last update of this field with the number of pending operations. While not accurate, this metric can provide an indication of the expected completion time of the operations in progress.'
    },

    'disk.io': {
        heads: [
            netdataDashboard.gaugeChart('Read', '12%', 'reads'),
            netdataDashboard.gaugeChart('Write', '12%', 'writes')
        ],
        info: 'Amount of data transferred to and from disk.'
    },

    'disk.ops': {
        info: 'Completed disk I/O operations. Keep in mind the number of operations requested might be higher, since the system is able to merge adjacent to each other (see merged operations chart).'
    },

    'disk.qops': {
        info: 'I/O operations currently in progress. This metric is a snapshot - it is not an average over the last interval.'
    },

    'disk.iotime': {
        height: 0.5,
        info: 'The sum of the duration of all completed I/O operations. This number can exceed the interval if the disk is able to execute I/O operations in parallel.'
    },
    'disk.mops': {
        height: 0.5,
        info: 'The number of merged disk operations. The system is able to merge adjacent I/O operations, for example two 4KB reads can become one 8KB read before given to disk.'
    },
    'disk.svctm': {
        height: 0.5,
        info: 'The average service time for completed I/O operations. This metric is calculated using the total busy time of the disk and the number of completed operations. If the disk is able to execute multiple parallel operations the reporting average service time will be misleading.'
    },
    'disk.avgsz': {
        height: 0.5,
        info: 'The average I/O operation size.'
    },
    'disk.await': {
        height: 0.5,
        info: 'The average time for I/O requests issued to the device to be served. This includes the time spent by the requests in queue and the time spent servicing them.'
    },

    'disk.space': {
        info: 'Disk space utilization. reserved for root is automatically reserved by the system to prevent the root user from getting out of space.'
    },
    'disk.inodes': {
        info: 'inodes (or index nodes) are filesystem objects (e.g. files and directories). On many types of file system implementations, the maximum number of inodes is fixed at filesystem creation, limiting the maximum number of files the filesystem can hold. It is possible for a device to run out of inodes. When this happens, new files cannot be created on the device, even though there may be free space available.'
    },

    'mysql.net': {
        info: 'The amount of data sent to mysql clients (<strong>out</strong>) and received from mysql clients (<strong>in</strong>).'
    },

    // ------------------------------------------------------------------------
    // MYSQL

    'mysql.queries': {
        info: 'The number of statements executed by the server.<ul>' +
        '<li><strong>queries</strong> counts the statements executed within stored SQL programs.</li>' +
        '<li><strong>questions</strong> counts the statements sent to the mysql server by mysql clients.</li>' +
        '<li><strong>slow queries</strong> counts the number of statements that took more than <a href="http://dev.mysql.com/doc/refman/5.7/en/server-system-variables.html#sysvar_long_query_time" target="_blank">long_query_time</a> seconds to be executed.' +
        ' For more information about slow queries check the mysql <a href="http://dev.mysql.com/doc/refman/5.7/en/slow-query-log.html" target="_blank">slow query log</a>.</li>' +
        '</ul>'
    },

    'mysql.handlers': {
        info: 'Usage of the internal handlers of mysql. This chart provides very good insights of what the mysql server is actually doing.' +
        ' (if the chart is not showing all these dimensions it is because they are zero - set <strong>Which dimensions to show?</strong> to <strong>All</strong> from the dashboard settings, to render even the zero values)<ul>' +
        '<li><strong>commit</strong>, the number of internal <a href="http://dev.mysql.com/doc/refman/5.7/en/commit.html" target="_blank">COMMIT</a> statements.</li>' +
        '<li><strong>delete</strong>, the number of times that rows have been deleted from tables.</li>' +
        '<li><strong>prepare</strong>, a counter for the prepare phase of two-phase commit operations.</li>' +
        '<li><strong>read first</strong>, the number of times the first entry in an index was read. A high value suggests that the server is doing a lot of full index scans; e.g. <strong>SELECT col1 FROM foo</strong>, with col1 indexed.</li>' +
        '<li><strong>read key</strong>, the number of requests to read a row based on a key. If this value is high, it is a good indication that your tables are properly indexed for your queries.</li>' +
        '<li><strong>read next</strong>, the number of requests to read the next row in key order. This value is incremented if you are querying an index column with a range constraint or if you are doing an index scan.</li>' +
        '<li><strong>read prev</strong>, the number of requests to read the previous row in key order. This read method is mainly used to optimize <strong>ORDER BY ... DESC</strong>.</li>' +
        '<li><strong>read rnd</strong>, the number of requests to read a row based on a fixed position. A high value indicates you are doing a lot of queries that require sorting of the result. You probably have a lot of queries that require MySQL to scan entire tables or you have joins that do not use keys properly.</li>' +
        '<li><strong>read rnd next</strong>, the number of requests to read the next row in the data file. This value is high if you are doing a lot of table scans. Generally this suggests that your tables are not properly indexed or that your queries are not written to take advantage of the indexes you have.</li>' +
        '<li><strong>rollback</strong>, the number of requests for a storage engine to perform a rollback operation.</li>' +
        '<li><strong>savepoint</strong>, the number of requests for a storage engine to place a savepoint.</li>' +
        '<li><strong>savepoint rollback</strong>, the number of requests for a storage engine to roll back to a savepoint.</li>' +
        '<li><strong>update</strong>, the number of requests to update a row in a table.</li>' +
        '<li><strong>write</strong>, the number of requests to insert a row in a table.</li>' +
        '</ul>'
    },

    'mysql.table_locks': {
        info: 'MySQL table locks counters: <ul>' +
        '<li><strong>immediate</strong>, the number of times that a request for a table lock could be granted immediately.</li>' +
        '<li><strong>waited</strong>, the number of times that a request for a table lock could not be granted immediately and a wait was needed. If this is high and you have performance problems, you should first optimize your queries, and then either split your table or tables or use replication.</li>' +
        '</ul>'
    },

    // ------------------------------------------------------------------------
    // POSTGRESQL


    'postgres.db_stat_blks': {
        info: 'Blocks reads from disk or cache.<ul>' +
        '<li><strong>blks_read:</strong> number of disk blocks read in this database.</li>' +
        '<li><strong>blks_hit:</strong> number of times disk blocks were found already in the buffer cache, so that a read was not necessary (this only includes hits in the PostgreSQL buffer cache, not the operating system&#39;s file system cache)</li>' +
        '</ul>'
    },
    'postgres.db_stat_tuple_write': {
        info: '<ul><li>Number of rows inserted/updated/deleted.</li>' +
        '<li><strong>conflicts:</strong> number of queries canceled due to conflicts with recovery in this database. (Conflicts occur only on standby servers; see <a href="https://www.postgresql.org/docs/10/static/monitoring-stats.html#PG-STAT-DATABASE-CONFLICTS-VIEW" target="_blank">pg_stat_database_conflicts</a> for details.)</li>' +
        '</ul>'
    },
    'postgres.db_stat_temp_bytes': {
        info: 'Temporary files can be created on disk for sorts, hashes, and temporary query results.'
    },
    'postgres.db_stat_temp_files': {
        info: '<ul>' +
        '<li><strong>files:</strong> number of temporary files created by queries. All temporary files are counted, regardless of why the temporary file was created (e.g., sorting or hashing).</li>' +
        '</ul>'
    },
    'postgres.archive_wal': {
         info: 'WAL archiving.<ul>' +
        '<li><strong>total:</strong> total files.</li>' +
        '<li><strong>ready:</strong> WAL waiting to be archived.</li>' +
        '<li><strong>done:</strong> WAL successfully archived' +
        'Ready WAL can indicate archive_command is in error, see <a href="https://www.postgresql.org/docs/current/static/continuous-archiving.html" target="_blank">Continuous Archiving and Point-in-Time Recovery</a>.</li>' +
        '</ul>'
    },
    'postgres.checkpointer': {
        info: 'Number of checkpoints.<ul>' +
        '<li><strong>scheduled:</strong> when checkpoint_timeout is reached.</li>' +
        '<li><strong>requested:</strong> when max_wal_size is reached.</li>' +
        '</ul>' +
        'For more information see <a href="https://www.postgresql.org/docs/current/static/wal-configuration.html" target="_blank">WAL Configuration</a>.'
    },
    'postgres.autovacuum': {
        info: 'PostgreSQL databases require periodic maintenance known as vacuuming. For many installations, it is sufficient to let vacuuming be performed by the autovacuum daemon.' +
        'For more information see <a href="https://www.postgresql.org/docs/current/static/routine-vacuuming.html#AUTOVACUUM" target="_blank">The Autovacuum Daemon</a>.'
    },
    'postgres.standby_delta': {
        info: 'Streaming replication delta.<ul>' +
        '<li><strong>sent_delta:</strong> replication delta sent to standby.</li>' +
        '<li><strong>write_delta:</strong> replication delta written to disk by this standby.</li>' +
        '<li><strong>flush_delta:</strong> replication delta flushed to disk by this standby server.</li>' +
        '<li><strong>replay_delta:</strong> replication delta replayed into the database on this standby server.</li>' +
        '</ul>' +
        'For more information see <a href="https://www.postgresql.org/docs/current/static/warm-standby.html#SYNCHRONOUS-REPLICATION" target="_blank">Synchronous Replication</a>.'
    },
    'postgres.replication_slot': {
        info: 'Replication slot files.<ul>' +
        '<li><strong>wal_keeped:</strong> WAL files retained by each replication slots.</li>' +
        '<li><strong>pg_replslot_files:</strong> files present in pg_replslot.</li>' +
        '</ul>' +
        'For more information see <a href="https://www.postgresql.org/docs/current/static/warm-standby.html#STREAMING-REPLICATION-SLOTS" target="_blank">Replication Slots</a>.'
    },


    // ------------------------------------------------------------------------
    // APACHE

    'apache.connections': {
        colors: NETDATA.colors[4],
        mainheads: [
            netdataDashboard.gaugeChart('Connections', '12%', '', NETDATA.colors[4])
        ]
    },

    'apache.requests': {
        colors: NETDATA.colors[0],
        mainheads: [
            netdataDashboard.gaugeChart('Requests', '12%', '', NETDATA.colors[0])
        ]
    },

    'apache.net': {
        colors: NETDATA.colors[3],
        mainheads: [
            netdataDashboard.gaugeChart('Bandwidth', '12%', '', NETDATA.colors[3])
        ]
    },

    'apache.workers': {
        mainheads: [
            function(os, id) {
                void(os);
                return  '<div data-netdata="' + id + '"'
                    + ' data-dimensions="busy"'
                    + ' data-append-options="percentage"'
                    + ' data-gauge-max-value="100"'
                    + ' data-chart-library="gauge"'
                    + ' data-title="Workers Utilization"'
                    + ' data-units="percentage %"'
                    + ' data-gauge-adjust="width"'
                    + ' data-width="12%"'
                    + ' data-before="0"'
                    + ' data-after="-CHART_DURATION"'
                    + ' data-points="CHART_DURATION"'
                    + ' role="application"></div>';
            }
        ]
    },

    'apache.bytesperreq': {
        colors: NETDATA.colors[3],
        height: 0.5
    },

    'apache.reqpersec': {
        colors: NETDATA.colors[4],
        height: 0.5
    },

    'apache.bytespersec': {
        colors: NETDATA.colors[6],
        height: 0.5
    },


    // ------------------------------------------------------------------------
    // LIGHTTPD

    'lighttpd.connections': {
        colors: NETDATA.colors[4],
        mainheads: [
            netdataDashboard.gaugeChart('Connections', '12%', '', NETDATA.colors[4])
        ]
    },

    'lighttpd.requests': {
        colors: NETDATA.colors[0],
        mainheads: [
            netdataDashboard.gaugeChart('Requests', '12%', '', NETDATA.colors[0])
        ]
    },

    'lighttpd.net': {
        colors: NETDATA.colors[3],
        mainheads: [
            netdataDashboard.gaugeChart('Bandwidth', '12%', '', NETDATA.colors[3])
        ]
    },

    'lighttpd.workers': {
        mainheads: [
            function(os, id) {
                void(os);
                return  '<div data-netdata="' + id + '"'
                    + ' data-dimensions="busy"'
                    + ' data-append-options="percentage"'
                    + ' data-gauge-max-value="100"'
                    + ' data-chart-library="gauge"'
                    + ' data-title="Servers Utilization"'
                    + ' data-units="percentage %"'
                    + ' data-gauge-adjust="width"'
                    + ' data-width="12%"'
                    + ' data-before="0"'
                    + ' data-after="-CHART_DURATION"'
                    + ' data-points="CHART_DURATION"'
                    + ' role="application"></div>';
            }
        ]
    },

    'lighttpd.bytesperreq': {
        colors: NETDATA.colors[3],
        height: 0.5
    },

    'lighttpd.reqpersec': {
        colors: NETDATA.colors[4],
        height: 0.5
    },

    'lighttpd.bytespersec': {
        colors: NETDATA.colors[6],
        height: 0.5
    },

    // ------------------------------------------------------------------------
    // NGINX

    'nginx.connections': {
        colors: NETDATA.colors[4],
        mainheads: [
            netdataDashboard.gaugeChart('Connections', '12%', '', NETDATA.colors[4])
        ]
    },

    'nginx.requests': {
        colors: NETDATA.colors[0],
        mainheads: [
            netdataDashboard.gaugeChart('Requests', '12%', '', NETDATA.colors[0])
        ]
    },

    // ------------------------------------------------------------------------
    // HTTP check

    'httpcheck.responsetime': {
        info: 'The <code>response time</code> describes the time passed between request and response. ' +
        'Currently, the accuracy of the response time is low and should be used as reference only.'
    },

    'httpcheck.responselength': {
        info: 'The <code>response length</code> counts the number of characters in the response body. For static pages, this should be mostly constant.'
    },

    'httpcheck.status': {
        valueRange: "[0, 1]",
        info: 'This chart verifies the response of the webserver. Each status dimension will have a value of <code>1</code> if triggered. ' +
        'Dimension <code>success</code> is <code>1</code> only if all constraints are satisfied.' +
        'This chart is most useful for alarms or third-party apps.'
    },

    // ------------------------------------------------------------------------
    // NETDATA

    'netdata.response_time': {
        info: 'The netdata API response time measures the time netdata needed to serve requests. This time includes everything, from the reception of the first byte of a request, to the dispatch of the last byte of its reply, therefore it includes all network latencies involved (i.e. a client over a slow network will influence these metrics).'
    },

    // ------------------------------------------------------------------------
    // RETROSHARE

    'retroshare.bandwidth': {
        info: 'RetroShare inbound and outbound traffic.',
        mainheads: [
            netdataDashboard.gaugeChart('Received', '12%', 'bandwidth_down_kb'),
            netdataDashboard.gaugeChart('Sent', '12%', 'bandwidth_up_kb')
        ]
    },

    'retroshare.peers': {
        info: 'Number of (connected) RetroShare friends.',
        mainheads: [
            function(os, id) {
                void(os);
                return  '<div data-netdata="' + id + '"'
                    + ' data-dimensions="peers_connected"'
                    + ' data-append-options="friends"'
                    + ' data-chart-library="easypiechart"'
                    + ' data-title="connected friends"'
                    + ' data-units=""'
                    + ' data-width="8%"'
                    + ' data-before="0"'
                    + ' data-after="-CHART_DURATION"'
                    + ' data-points="CHART_DURATION"'
                    + ' role="application"></div>';
            }
        ]
    },

    'retroshare.dht': {
        info: 'Statistics about RetroShare\'s DHT. These values are estimated!'
    },

    // ------------------------------------------------------------------------
    // fping

    'fping.quality': {
        colors: NETDATA.colors[10],
        height: 0.5
    },

    'fping.packets': {
        height: 0.5
    },


    // ------------------------------------------------------------------------
    // containers

    'cgroup.cpu': {
        mainheads: [
            function(os, id) {
                void(os);
                return  '<div data-netdata="' + id + '"'
                    + ' data-chart-library="gauge"'
                    + ' data-title="CPU"'
                    + ' data-units="%"'
                    + ' data-gauge-adjust="width"'
                    + ' data-width="12%"'
                    + ' data-before="0"'
                    + ' data-after="-CHART_DURATION"'
                    + ' data-points="CHART_DURATION"'
                    + ' data-colors="' + NETDATA.colors[4] + '"'
                    + ' role="application"></div>';
            }
        ]
    },

    'cgroup.mem_usage': {
        mainheads: [
            function(os, id) {
                void(os);
                return  '<div data-netdata="' + id + '"'
                    + ' data-chart-library="gauge"'
                    + ' data-title="Memory"'
                    + ' data-units="MB"'
                    + ' data-gauge-adjust="width"'
                    + ' data-width="12%"'
                    + ' data-before="0"'
                    + ' data-after="-CHART_DURATION"'
                    + ' data-points="CHART_DURATION"'
                    + ' data-colors="' + NETDATA.colors[1] + '"'
                    + ' role="application"></div>';
            }
        ]
    },

    'cgroup.throttle_io': {
        mainheads: [
            function(os, id) {
                void(os);
                return  '<div data-netdata="' + id + '"'
                    + ' data-dimensions="read"'
                    + ' data-chart-library="gauge"'
                    + ' data-title="Read Disk I/O"'
                    + ' data-units="KB/s"'
                    + ' data-gauge-adjust="width"'
                    + ' data-width="12%"'
                    + ' data-before="0"'
                    + ' data-after="-CHART_DURATION"'
                    + ' data-points="CHART_DURATION"'
                    + ' data-colors="' + NETDATA.colors[2] + '"'
                    + ' role="application"></div>';
            },
            function(os, id) {
                void(os);
                return  '<div data-netdata="' + id + '"'
                    + ' data-dimensions="write"'
                    + ' data-chart-library="gauge"'
                    + ' data-title="Write Disk I/O"'
                    + ' data-units="KB/s"'
                    + ' data-gauge-adjust="width"'
                    + ' data-width="12%"'
                    + ' data-before="0"'
                    + ' data-after="-CHART_DURATION"'
                    + ' data-points="CHART_DURATION"'
                    + ' data-colors="' + NETDATA.colors[3] + '"'
                    + ' role="application"></div>';
            }
        ]
    },

    // ------------------------------------------------------------------------
    // beanstalkd
    // system charts
    'beanstalk.cpu_usage': {
        info: 'Amount of CPU Time for user and system used by beanstalkd.'
    },

    // This is also a per-tube stat
    'beanstalk.jobs_rate': {
        info: 'The rate of jobs processed by the beanstalkd served.'
    },

    'beanstalk.connections_rate': {
        info: 'Tthe rate of connections opened to beanstalkd.'
    },

    'beanstalk.commands_rate': {
        info: 'The rate of commands received by beanstalkd.'
    },

    'beanstalk.current_tubes': {
        info: 'Total number of current tubes on the server including the default tube (which always exists).'
    },

    'beanstalk.current_jobs': {
        info: 'Current number of jobs in all tubes grouped by status: urgent, ready, reserved, delayed and buried.'
    },

    'beanstalk.current_connections': {
        info: 'Current number of connections group by connection type: written, producers, workers, waiting.'
    },

    'beanstalk.binlog': {
        info: 'The rate of records <code>written</code> to binlog and <code>migrated</code> as part of compaction.'
    },

    'beanstalk.uptime': {
        info: 'Total time beanstalkd server has been up for.'
    },

    // tube charts
    'beanstalk.jobs': {
        info: 'Number of jobs currently in the tube grouped by status: urgent, ready, reserved, delayed and buried.'
    },

    'beanstalk.connections': {
        info: 'The current number of connections to this tube grouped by connection type; using, waiting and watching.'
    },

    'beanstalk.commands': {
        info: 'The rate of <code>delete</code> and <code>pause</code> commands executed by beanstalkd.'
    },

    'beanstalk.pause': {
        info: 'Shows info on how long the tube has been paused for, and how long is left remaining on the pause.'
    },

    // ------------------------------------------------------------------------
    // ceph

    'ceph.general_usage': {
        info: 'The usage and available space in all ceph cluster.'
    },

    'ceph.general_objects': {
        info: 'Total number of objects storage on ceph cluster.'
    },

    'ceph.general_bytes': {
        info: 'Cluster read and write data per second.'
    },

    'ceph.general_operations': {
        info: 'Number of read and write operations per second.'
    },

    'ceph.general_latency': {
        info: 'Total of apply and commit latency in all OSDs. The apply latency is the total time taken to flush an update to disk. The commit latency is the total time taken to commit an operation to the journal.'
    },

    'ceph.pool_usage': {
        info: 'The usage space in each pool.'
    },

    'ceph.pool_objects': {
        info: 'Number of objects presents in each pool.'
    },

    'ceph.pool_read_bytes': {
        info: 'The rate of read data per second in each pool.'
    },

    'ceph.pool_write_bytes': {
        info: 'The rate of write data per second in each pool.'
    },

    'ceph.pool_read_objects': {
        info: 'Number of read objects per second in each pool.'
    },

    'ceph.pool_write_objects': {
        info: 'Number of write objects per second in each pool.'
    },

    'ceph.osd_usage': {
        info: 'The usage space in each OSD.'
    },

    'ceph.apply_latency': {
        info: 'Time taken to flush an update in each OSD.'
    },

    'ceph.commit_latency': {
        info: 'Time taken to commit an operation to the journal in each OSD.'
    },

    // ------------------------------------------------------------------------
    // web_log

    'web_log.response_statuses': {
        info: 'Web server responses by type. <code>success</code> includes <b>1xx</b>, <b>2xx</b> and <b>304</b>, <code>error</code> includes <b>5xx</b>, <code>redirect</code> includes <b>3xx</b> except <b>304</b>, <code>bad</code> includes <b>4xx</b>, <code>other</code> are all the other responses.',
        mainheads: [
            function(os, id) {
                void(os);
                return  '<div data-netdata="' + id + '"'
                    + ' data-dimensions="success"'
                    + ' data-chart-library="gauge"'
                    + ' data-title="Successful"'
                    + ' data-units="requests/s"'
                    + ' data-gauge-adjust="width"'
                    + ' data-width="12%"'
                    + ' data-before="0"'
                    + ' data-after="-CHART_DURATION"'
                    + ' data-points="CHART_DURATION"'
                    + ' data-common-max="' + id + '"'
                    + ' data-colors="' + NETDATA.colors[0] + '"'
                    + ' data-decimal-digits="0"'
                    + ' role="application"></div>';
            },

            function(os, id) {
                void(os);
                return  '<div data-netdata="' + id + '"'
                    + ' data-dimensions="redirect"'
                    + ' data-chart-library="gauge"'
                    + ' data-title="Redirects"'
                    + ' data-units="requests/s"'
                    + ' data-gauge-adjust="width"'
                    + ' data-width="12%"'
                    + ' data-before="0"'
                    + ' data-after="-CHART_DURATION"'
                    + ' data-points="CHART_DURATION"'
                    + ' data-common-max="' + id + '"'
                    + ' data-colors="' + NETDATA.colors[2] + '"'
                    + ' data-decimal-digits="0"'
                    + ' role="application"></div>';
            },

            function(os, id) {
                void(os);
                return  '<div data-netdata="' + id + '"'
                    + ' data-dimensions="bad"'
                    + ' data-chart-library="gauge"'
                    + ' data-title="Bad Requests"'
                    + ' data-units="requests/s"'
                    + ' data-gauge-adjust="width"'
                    + ' data-width="12%"'
                    + ' data-before="0"'
                    + ' data-after="-CHART_DURATION"'
                    + ' data-points="CHART_DURATION"'
                    + ' data-common-max="' + id + '"'
                    + ' data-colors="' + NETDATA.colors[3] + '"'
                    + ' data-decimal-digits="0"'
                    + ' role="application"></div>';
            },

            function(os, id) {
                void(os);
                return  '<div data-netdata="' + id + '"'
                    + ' data-dimensions="error"'
                    + ' data-chart-library="gauge"'
                    + ' data-title="Server Errors"'
                    + ' data-units="requests/s"'
                    + ' data-gauge-adjust="width"'
                    + ' data-width="12%"'
                    + ' data-before="0"'
                    + ' data-after="-CHART_DURATION"'
                    + ' data-points="CHART_DURATION"'
                    + ' data-common-max="' + id + '"'
                    + ' data-colors="' + NETDATA.colors[1] + '"'
                    + ' data-decimal-digits="0"'
                    + ' role="application"></div>';
            }
        ]
    },

    'web_log.response_codes': {
        info: 'Web server responses by code family. ' +
        'According to the standards <code>1xx</code> are informational responses, ' +
        '<code>2xx</code> are successful responses, ' +
        '<code>3xx</code> are redirects (although they include <b>304</b> which is used as "<b>not modified</b>"), ' +
        '<code>4xx</code> are bad requests, ' +
        '<code>5xx</code> are internal server errors, ' +
        '<code>other</code> are non-standard responses, ' +
        '<code>unmatched</code> counts the lines in the log file that are not matched by the plugin (<a href="https://github.com/firehol/netdata/issues/new?title=web_log%20reports%20unmatched%20lines&body=web_log%20plugin%20reports%20unmatched%20lines.%0A%0AThis%20is%20my%20log:%0A%0A%60%60%60txt%0A%0Aplease%20paste%20your%20web%20server%20log%20here%0A%0A%60%60%60" target="_blank">let us know</a> if you have any unmatched).'
    },

    'web_log.response_time': {
        mainheads: [
            function(os, id) {
                void(os);
                return  '<div data-netdata="' + id + '"'
                    + ' data-dimensions="avg"'
                    + ' data-chart-library="gauge"'
                    + ' data-title="Average Response Time"'
                    + ' data-units="milliseconds"'
                    + ' data-gauge-adjust="width"'
                    + ' data-width="12%"'
                    + ' data-before="0"'
                    + ' data-after="-CHART_DURATION"'
                    + ' data-points="CHART_DURATION"'
                    + ' data-colors="' + NETDATA.colors[4] + '"'
                    + ' data-decimal-digits="2"'
                    + ' role="application"></div>';
            }
        ]
    },

    'web_log.detailed_response_codes': {
        info: 'Number of responses for each response code individually.'
    },

    'web_log.requests_per_ipproto': {
        info: 'Web server requests received per IP protocol version.'
    },

    'web_log.clients': {
        info: 'Unique client IPs accessing the web server, within each data collection iteration. If data collection is <b>per second</b>, this chart shows <b>unique client IPs per second</b>.'
    },

    'web_log.clients_all': {
        info: 'Unique client IPs accessing the web server since the last restart of netdata. This plugin keeps in memory all the unique IPs that have accessed the web server. On very busy web servers (several millions of unique IPs) you may want to disable this chart (check <a href="https://github.com/firehol/netdata/blob/master/conf.d/python.d/web_log.conf" target="_blank"><code>/etc/netdata/python.d/web_log.conf</code></a>).'
    },

    // ------------------------------------------------------------------------
    // web_log for squid

    'web_log.squid_response_statuses': {
        info: 'Squid responses by type. ' +
        '<code>success</code> includes <b>1xx</b>, <b>2xx</b>, <b>000</b>, <b>304</b>, ' +
        '<code>error</code> includes <b>5xx</b> and <b>6xx</b>, ' +
        '<code>redirect</code> includes <b>3xx</b> except <b>304</b>, ' +
        '<code>bad</code> includes <b>4xx</b>, ' +
        '<code>other</code> are all the other responses.',
        mainheads: [
            function(os, id) {
                void(os);
                return  '<div data-netdata="' + id + '"'
                    + ' data-dimensions="success"'
                    + ' data-chart-library="gauge"'
                    + ' data-title="Successful"'
                    + ' data-units="requests/s"'
                    + ' data-gauge-adjust="width"'
                    + ' data-width="12%"'
                    + ' data-before="0"'
                    + ' data-after="-CHART_DURATION"'
                    + ' data-points="CHART_DURATION"'
                    + ' data-common-max="' + id + '"'
                    + ' data-colors="' + NETDATA.colors[0] + '"'
                    + ' data-decimal-digits="0"'
                    + ' role="application"></div>';
            },

            function(os, id) {
                void(os);
                return  '<div data-netdata="' + id + '"'
                    + ' data-dimensions="redirect"'
                    + ' data-chart-library="gauge"'
                    + ' data-title="Redirects"'
                    + ' data-units="requests/s"'
                    + ' data-gauge-adjust="width"'
                    + ' data-width="12%"'
                    + ' data-before="0"'
                    + ' data-after="-CHART_DURATION"'
                    + ' data-points="CHART_DURATION"'
                    + ' data-common-max="' + id + '"'
                    + ' data-colors="' + NETDATA.colors[2] + '"'
                    + ' data-decimal-digits="0"'
                    + ' role="application"></div>';
            },

            function(os, id) {
                void(os);
                return  '<div data-netdata="' + id + '"'
                    + ' data-dimensions="bad"'
                    + ' data-chart-library="gauge"'
                    + ' data-title="Bad Requests"'
                    + ' data-units="requests/s"'
                    + ' data-gauge-adjust="width"'
                    + ' data-width="12%"'
                    + ' data-before="0"'
                    + ' data-after="-CHART_DURATION"'
                    + ' data-points="CHART_DURATION"'
                    + ' data-common-max="' + id + '"'
                    + ' data-colors="' + NETDATA.colors[3] + '"'
                    + ' data-decimal-digits="0"'
                    + ' role="application"></div>';
            },

            function(os, id) {
                void(os);
                return  '<div data-netdata="' + id + '"'
                    + ' data-dimensions="error"'
                    + ' data-chart-library="gauge"'
                    + ' data-title="Server Errors"'
                    + ' data-units="requests/s"'
                    + ' data-gauge-adjust="width"'
                    + ' data-width="12%"'
                    + ' data-before="0"'
                    + ' data-after="-CHART_DURATION"'
                    + ' data-points="CHART_DURATION"'
                    + ' data-common-max="' + id + '"'
                    + ' data-colors="' + NETDATA.colors[1] + '"'
                    + ' data-decimal-digits="0"'
                    + ' role="application"></div>';
            }
        ]
    },

    'web_log.squid_response_codes': {
        info: 'Web server responses by code family. ' +
        'According to HTTP standards <code>1xx</code> are informational responses, ' +
        '<code>2xx</code> are successful responses, ' +
        '<code>3xx</code> are redirects (although they include <b>304</b> which is used as "<b>not modified</b>"), ' +
        '<code>4xx</code> are bad requests, ' +
        '<code>5xx</code> are internal server errors. ' +
        'Squid also defines <code>000</code> mostly for UDP requests, and ' +
        '<code>6xx</code> for broken upstream servers sending wrong headers. ' +
        'Finally, <code>other</code> are non-standard responses, and ' +
        '<code>unmatched</code> counts the lines in the log file that are not matched by the plugin (<a href="https://github.com/firehol/netdata/issues/new?title=web_log%20reports%20unmatched%20lines&body=web_log%20plugin%20reports%20unmatched%20lines.%0A%0AThis%20is%20my%20log:%0A%0A%60%60%60txt%0A%0Aplease%20paste%20your%20web%20server%20log%20here%0A%0A%60%60%60" target="_blank">let us know</a> if you have any unmatched).'
    },

    'web_log.squid_duration': {
        mainheads: [
            function(os, id) {
                void(os);
                return  '<div data-netdata="' + id + '"'
                    + ' data-dimensions="avg"'
                    + ' data-chart-library="gauge"'
                    + ' data-title="Average Response Time"'
                    + ' data-units="milliseconds"'
                    + ' data-gauge-adjust="width"'
                    + ' data-width="12%"'
                    + ' data-before="0"'
                    + ' data-after="-CHART_DURATION"'
                    + ' data-points="CHART_DURATION"'
                    + ' data-colors="' + NETDATA.colors[4] + '"'
                    + ' data-decimal-digits="2"'
                    + ' role="application"></div>';
            }
        ]
    },

    'web_log.squid_detailed_response_codes': {
        info: 'Number of responses for each response code individually.'
    },

    'web_log.squid_clients': {
        info: 'Unique client IPs accessing squid, within each data collection iteration. If data collection is <b>per second</b>, this chart shows <b>unique client IPs per second</b>.'
    },

    'web_log.squid_clients_all': {
        info: 'Unique client IPs accessing squid since the last restart of netdata. This plugin keeps in memory all the unique IPs that have accessed the server. On very busy squid servers (several millions of unique IPs) you may want to disable this chart (check <a href="https://github.com/firehol/netdata/blob/master/conf.d/python.d/web_log.conf" target="_blank"><code>/etc/netdata/python.d/web_log.conf</code></a>).'
    },

    'web_log.squid_transport_methods': {
        info: 'Break down per delivery method: <code>TCP</code> are requests on the HTTP port (usually 3128), ' +
        '<code>UDP</code> are requests on the ICP port (usually 3130), or HTCP port (usually 4128). ' +
        'If ICP logging was disabled using the log_icp_queries option, no ICP replies will be logged. ' +
        '<code>NONE</code> are used to state that squid delivered an unusual response or no response at all. ' +
        'Seen with cachemgr requests and errors, usually when the transaction fails before being classified into one of the above outcomes. ' +
        'Also seen with responses to <code>CONNECT</code> requests.'
    },

    'web_log.squid_code': {
        info: 'These are combined squid result status codes. A break down per component is given in the following charts. ' +
        'Check the <a href="http://wiki.squid-cache.org/SquidFaq/SquidLogs">squid documentation about them</a>.'
    },

    'web_log.squid_handling_opts': {
        info: 'These tags are optional and describe why the particular handling was performed or where the request came from. ' +
        '<code>CLIENT</code> means that the client request placed limits affecting the response. Usually seen with client issued a <b>no-cache</b>, or analogous cache control command along with the request. Thus, the cache has to validate the object.' +
        '<code>IMS</code> states that the client sent a revalidation (conditional) request. ' +
        '<code>ASYNC</code>, is used when the request was generated internally by Squid. Usually this is background fetches for cache information exchanges, background revalidation from stale-while-revalidate cache controls, or ESI sub-objects being loaded. ' +
        '<code>SWAPFAIL</code> is assigned when the object was believed to be in the cache, but could not be accessed. A new copy was requested from the server. ' +
        '<code>REFRESH</code> when a revalidation (conditional) request was sent to the server. ' +
        '<code>SHARED</code> when this request was combined with an existing transaction by collapsed forwarding. NOTE: the existing request is not marked as SHARED. ' +
        '<code>REPLY</code> when particular handling was requested in the HTTP reply from server or peer. Usually seen on DENIED due to http_reply_access ACLs preventing delivery of servers response object to the client.'
    },

    'web_log.squid_object_types': {
        info: 'These tags are optional and describe what type of object was produced. ' +
        '<code>NEGATIVE</code> is only seen on HIT responses, indicating the response was a cached error response. e.g. <b>404 not found</b>. ' +
        '<code>STALE</code> means the object was cached and served stale. This is usually caused by stale-while-revalidate or stale-if-error cache controls. ' +
        '<code>OFFLINE</code> when the requested object was retrieved from the cache during offline_mode. The offline mode never validates any object. ' +
        '<code>INVALID</code> when an invalid request was received. An error response was delivered indicating what the problem was. ' +
        '<code>FAIL</code> is only seen on <code>REFRESH</code> to indicate the revalidation request failed. The response object may be the server provided network error or the stale object which was being revalidated depending on stale-if-error cache control. ' +
        '<code>MODIFIED</code> is only seen on <code>REFRESH</code> responses to indicate revalidation produced a new modified object. ' +
        '<code>UNMODIFIED</code> is only seen on <code>REFRESH</code> responses to indicate revalidation produced a <b>304</b> (Not Modified) status, which was relayed to the client. ' +
        '<code>REDIRECT</code> when squid generated an HTTP redirect response to this request.'
    },

    'web_log.squid_cache_events': {
        info: 'These tags are optional and describe whether the response was loaded from cache, network, or otherwise. ' +
        '<code>HIT</code> when the response object delivered was the local cache object. ' +
        '<code>MEM</code> when the response object came from memory cache, avoiding disk accesses. Only seen on HIT responses. ' +
        '<code>MISS</code> when the response object delivered was the network response object. ' +
        '<code>DENIED</code> when the request was denied by access controls. ' +
        '<code>NOFETCH</code> an ICP specific type, indicating service is alive, but not to be used for this request (sent during "-Y" startup, or during frequent failures, a cache in hit only mode will return either UDP_HIT or UDP_MISS_NOFETCH. Neighbours will thus only fetch hits). ' +
        '<code>TUNNEL</code> when a binary tunnel was established for this transaction.'
    },

    'web_log.squid_transport_errors': {
        info: 'These tags are optional and describe some error conditions which occured during response delivery (if any). ' +
        '<code>ABORTED</code> when the response was not completed due to the connection being aborted (usually by the client). ' +
        '<code>TIMEOUT</code>, when the response was not completed due to a connection timeout.'
    },

    // ------------------------------------------------------------------------
    // Fronius Solar Power

    'fronius.power': {
        info: 'Positive <code>Grid</code> values mean that power is coming from the grid. Negative values are excess power that is going back into the grid, possibly selling it. ' +
            '<code>Photovoltaics</code> is the power generated from the solar panels. ' +
            '<code>Accumulator</code> is the stored power in the accumulator, if one is present.'
    },

    'fronius.autonomy': {
        commonMin: true,
        commonMax: true,
        valueRange: "[0, 100]",
        info: 'The <code>Autonomy</code> is the percentage of how autonomous the installation is. An autonomy of 100 % means that the installation is producing more energy than it is needed. ' +
        'The <code>Self consumption</code> indicates the ratio between the current power generated and the current load. When it reaches 100 %, the <code>Autonomy</code> declines, since the solar panels can not produce enough energy and need support from the grid.'
    },

    'fronius.energy.today': {
        commonMin: true,
        commonMax: true,
        valueRange: "[0, null]"
    },

    // ------------------------------------------------------------------------
    // Stiebel Eltron Heat pump installation

    'stiebeleltron.system.roomtemp': {
        commonMin: true,
        commonMax: true,
        valueRange: "[0, null]"
    },

    // ------------------------------------------------------------------------
    // Port check

    'portcheck.latency': {
        info: 'The <code>latency</code> describes the time spent connecting to a TCP port. No data is sent or received. ' +
        'Currently, the accuracy of the latency is low and should be used as reference only.'
    },

    'portcheck.status': {
        valueRange: "[0, 1]",
        info: 'The <code>status</code> chart verifies the availability of the service. ' +
        'Each status dimension will have a value of <code>1</code> if triggered. Dimension <code>success</code> is <code>1</code> only if connection could be established.' +
        'This chart is most useful for alarms and third-party apps.'
    },

    // ------------------------------------------------------------------------

    'chrony.system': {
        info: 'In normal operation, chronyd never steps the system clock, because any jump in the timescale can have adverse consequences for certain application programs. Instead, any error in the system clock is corrected by slightly speeding up or slowing down the system clock until the error has been removed, and then returning to the system clock’s normal speed. A consequence of this is that there will be a period when the system clock (as read by other programs using the <code>gettimeofday()</code> system call, or by the <code>date</code> command in the shell) will be different from chronyd\'s estimate of the current true time (which it reports to NTP clients when it is operating in server mode). The value reported on this line is the difference due to this effect.',
        colors: NETDATA.colors[3]
    },

    'chrony.offsets': {
        info: '<code>last offset</code> is the estimated local offset on the last clock update. <code>RMS offset</code> is a long-term average of the offset value.',
        height: 0.5
    },

    'chrony.stratum': {
        info: 'The <code>stratum</code> indicates how many hops away from a computer with an attached reference clock we are. Such a computer is a stratum-1 computer.',
        decimalDigits: 0,
        height: 0.5
    },

    'chrony.root': {
        info: 'Estimated delays against the root time server this system is synchronized with. <code>delay</code> is the total of the network path delays to the stratum-1 computer from which the computer is ultimately synchronised. <code>dispersion</code> is the total dispersion accumulated through all the computers back to the stratum-1 computer from which the computer is ultimately synchronised. Dispersion is due to system clock resolution, statistical measurement variations etc.'
    },

    'chrony.frequency': {
        info: 'The <code>frequency</code> is the rate by which the system\'s clock would be would be wrong if chronyd was not correcting it. It is expressed in ppm (parts per million). For example, a value of 1ppm would mean that when the system\'s clock thinks it has advanced 1 second, it has actually advanced by 1.000001 seconds relative to true time.',
        colors: NETDATA.colors[0]
    },

    'chrony.residualfreq': {
        info: 'This shows the <code>residual frequency</code> for the currently selected reference source. It reflects any difference between what the measurements from the reference source indicate the frequency should be and the frequency currently being used.' +
        'The reason this is not always zero is that a smoothing procedure is applied to the frequency. Each time a measurement from the reference source is obtained and a new residual frequency computed, the estimated accuracy of this residual is compared with the estimated accuracy (see <code>skew</code>) of the existing frequency value. A weighted average is computed for the new frequency, with weights depending on these accuracies. If the measurements from the reference source follow a consistent trend, the residual will be driven to zero over time.',
        height: 0.5,
        colors: NETDATA.colors[3]
    },

    'chrony.skew': {
        info: 'The estimated error bound on the frequency.',
        height: 0.5,
        colors: NETDATA.colors[5]
    },

    'couchdb.active_tasks': {
        info: 'Active tasks running on this CouchDB <b>cluster</b>. Four types of tasks currently exist: indexer (view building), replication, database compaction and view compaction.'
    },

    'couchdb.replicator_jobs': {
        info: 'Detailed breakdown of any replication jobs in progress on this node. For more information, see the <a href="http://docs.couchdb.org/en/latest/replication/replicator.html">replicator documentation</a>.'
    },

    'couchdb.open_files': {
        info: 'Count of all files held open by CouchDB. If this value seems pegged at 1024 or 4096, your server process is probably hitting the open file handle limit and <a href="http://docs.couchdb.org/en/latest/maintenance/performance.html#pam-and-ulimit">needs to be increased.</a>'
    },

    'btrfs.disk': {
        info: 'Physical disk usage of BTRFS. The disk space reported here is the raw physical disk space assigned to the BTRFS volume (i.e. <b>before any RAID levels</b>). BTRFS uses a two-stage allocator, first allocating large regions of disk space for one type of block (data, metadata, or system), and then using a regular block allocator inside those regions. <code>unallocated</code> is the physical disk space that is not allocated yet and is available to become data, metdata or system on demand. When <code>unallocated</code> is zero, all available disk space has been allocated to a specific function. Healthy volumes should ideally have at least five percent of their total space <code>unallocated</code>. You can keep your volume healthy by running the <code>btrfs balance</code> command on it regularly (check <code>man btrfs-balance</code> for more info).  Note that some of the spac elisted as <code>unallocated</code> may not actually be usable if the volume uses devices of different sizes.'
    },

    'btrfs.data': {
        info: 'Logical disk usage for BTRFS data. Data chunks are used to store the actual file data (file contents). The disk space reported here is the usable allocation (i.e. after any striping or replication). Healthy volumes should ideally have no more than a few GB of free space reported here persistently. Running <code>btrfs balance</code> can help here.'
    },

    'btrfs.metadata': {
        info: 'Logical disk usage for BTRFS metadata. Metadata chunks store most of the filesystem interal structures, as well as information like directory structure and file names. The disk space reported here is the usable allocation (i.e. after any striping or replication). Healthy volumes should ideally have no more than a few GB of free space reported here persistently. Running <code>btrfs balance</code> can help here.'
    },

    'btrfs.system': {
        info: 'Logical disk usage for BTRFS system. System chunks store information about the allocation of other chunks. The disk space reported here is the usable allocation (i.e. after any striping or replication). The values reported here should be relatively small compared to Data and Metadata, and will scale with the volume size and overall space usage.'
    },

    // ------------------------------------------------------------------------
    // RabbitMQ

    // info: the text above the charts
    // heads: the representation of the chart at the top the subsection (second level menu)
    // mainheads: the representation of the chart at the top of the section (first level menu)
    // colors: the dimension colors of the chart (the default colors are appended)
    // height: the ratio of the chart height relative to the default

    'rabbitmq.queued_messages': {
        info: 'Overall total of ready and unacknowledged queued messages.  Messages that are delivered immediately are not counted here.'
    },

    'rabbitmq.message_rates': {
        info: 'Overall messaging rates including acknowledgements, delieveries, redeliveries, and publishes.'
    },

    'rabbitmq.global_counts': {
        info: 'Overall totals for channels, consumers, connections, queues and exchanges.'
    },

    'rabbitmq.file_descriptors': {
        info: 'Total number of used filed descriptors. See <code><a href="https://www.rabbitmq.com/production-checklist.html#resource-limits-file-handle-limit" target="_blank">Open File Limits</a></code> for further details.',
        colors: NETDATA.colors[3]
    },

    'rabbitmq.sockets': {
        info: 'Total number of used socket descriptors.  Each used socket also counts as a used file descriptor.  See <code><a href="https://www.rabbitmq.com/production-checklist.html#resource-limits-file-handle-limit" target="_blank">Open File Limits</a></code> for further details.',
        colors: NETDATA.colors[3]
    },

    'rabbitmq.processes': {
        info: 'Total number of processes running within the Erlang VM.  This is not the same as the number of processes running on the host.',
        colors: NETDATA.colors[3]
    },

    'rabbitmq.erlang_run_queue': {
        info: 'Number of Erlang processes the Erlang schedulers have queued to run.',
        colors: NETDATA.colors[3]
    },

    'rabbitmq.memory': {
        info: 'Total amount of memory used by the RabbitMQ.  This is a complex statistic that can be further analyzed in the management UI.  See <code><a href="https://www.rabbitmq.com/production-checklist.html#resource-limits-ram" target="_blank">Memory</a></code> for further details.',
        colors: NETDATA.colors[3]
    },

    'rabbitmq.disk_space': {
        info: 'Total amount of disk space consumed by the message store(s).  See <code><a href="https://www.rabbitmq.com/production-checklist.html#resource-limits-disk-space" target=_"blank">Disk Space Limits</a></code> for further details.',
        colors: NETDATA.colors[3]
    },

    // ------------------------------------------------------------------------
    // ntpd

    'ntpd.sys_offset': {
        info: 'For hosts without any time critical services an offset of &lt; 100 ms should be acceptable even with high network latencies. For hosts with time critical services an offset of about 0.01 ms or less can be achieved by using peers with low delays and configuring optimal <b>poll exponent</b> values.',
        colors: NETDATA.colors[4]
    },

    'ntpd.sys_jitter': {
        info: 'The jitter statistics are exponentially-weighted RMS averages. The system jitter is defined in the NTPv4 specification; the clock jitter statistic is computed by the clock discipline module.'
    },

    'ntpd.sys_frequency': {
        info: 'The frequency offset is shown in ppm (parts per million) relative to the frequency of the system. The frequency correction needed for the clock can vary significantly between boots and also due to external influences like temperature or radiation.',
        colors: NETDATA.colors[2],
        height: 0.6
    },

    'ntpd.sys_wander': {
        info: 'The wander statistics are exponentially-weighted RMS averages.',
        colors: NETDATA.colors[3],
        height: 0.6
    },

    'ntpd.sys_rootdelay': {
        info: 'The rootdelay is the round-trip delay to the primary reference clock, similar to the delay shown by the <code>ping</code> command. A lower delay should result in a lower clock offset.',
        colors: NETDATA.colors[1]
    },

    'ntpd.sys_stratum': {
        info: 'The distance in "hops" to the primary reference clock',
        colors: NETDATA.colors[5],
        height: 0.3
    },

    'ntpd.sys_tc': {
        info: 'Time constants and poll intervals are expressed as exponents of 2. The default poll exponent of 6 corresponds to a poll interval of 64 s. For typical Internet paths, the optimum poll interval is about 64 s. For fast LANs with modern computers, a poll exponent of 4 (16 s) is appropriate. The <a href="http://doc.ntp.org/current-stable/poll.html">poll process</a> sends NTP packets at intervals determined by the clock discipline algorithm.',
        height: 0.5
    },

    'ntpd.sys_precision': {
        colors: NETDATA.colors[6],
        height: 0.2
    },

    'ntpd.peer_offset': {
        info: 'The offset of the peer clock relative to the system clock in milliseconds. Smaller values here weight peers more heavily for selection after the initial synchronization of the local clock. For a system providing time service to other systems, these should be as low as possible.'
    },

    'ntpd.peer_delay': {
        info: 'The round-trip time (RTT) for communication with the peer, similar to the delay shown by the <code>ping</code> command. Not as critical as either the offset or jitter, but still factored into the selection algorithm (because as a general rule, lower delay means more accurate time). In most cases, it should be below 100ms.'
    },

    'ntpd.peer_dispersion': {
        info: 'This is a measure of the estimated error between the peer and the local system. Lower values here are better.'
    },

    'ntpd.peer_jitter': {
        info: 'This is essentially a remote estimate of the peer\'s <code>system_jitter</code> value. Lower values here weight highly in favor of peer selection, and this is a good indicator of overall quality of a given time server (good servers will have values not exceeding single digit milliseconds here, with high quality stratum one servers regularly having sub-millisecond jitter).'
    },

    'ntpd.peer_xleave': {
        info: 'This variable is used in interleaved mode (used only in NTP symmetric and broadcast modes). See <a href="http://doc.ntp.org/current-stable/xleave.html">NTP Interleaved Modes</a>.'
    },

    'ntpd.peer_rootdelay': {
        info: 'For a stratum 1 server, this is the access latency for the reference clock. For lower stratum servers, it is the sum of the <code>peer_delay</code> and <code>peer_rootdelay</code> for the system they are syncing off of. Similarly to <code>peer_delay</code>, lower values here are technically better, but have limited influence in peer selection.'
    },

    'ntpd.peer_rootdisp': {
        info: 'Is the same as <code>peer_rootdelay</code>, but measures accumulated <code>peer_dispersion</code> instead of accumulated <code>peer_delay</code>.'
    },

    'ntpd.peer_hmode': {
        info: 'The <code>peer_hmode</code> and <code>peer_pmode</code> variables give info about what mode the packets being sent to and received from a given peer are. Mode 1 is symmetric active (both the local system and the remote peer have each other declared as peers in <code>/etc/ntp.conf</code>), Mode 2 is symmetric passive (only one side has the other declared as a peer), Mode 3 is client, Mode 4 is server, and Mode 5 is broadcast (also used for multicast and manycast operation).',
        height: 0.2
    },

    'ntpd.peer_pmode': {
        height: 0.2
    },

    'ntpd.peer_hpoll': {
        info: 'The <code>peer_hpoll</code> and <code>peer_ppoll</code> variables are log2 representations of the polling interval in seconds.',
        height: 0.5
    },

    'ntpd.peer_ppoll': {
        height: 0.5
    },

    'ntpd.peer_precision': {
        height: 0.2
    },

<<<<<<< HEAD
    'spigotmc.tps': {
        info: 'The running 1, 5, and 15 minute average number of server ticks per second.  An idealized server will show 20.0 for all values, but in practice this almost never happens.  Typical servers should show approximately 19.98-20.0 here.  Lower values indicate progressively more server-side lag (and thus that you need better hardware for your server or a lower user limit).  For every 0.05 ticks below 20, redstone clocks will lag behind by approximately 0.25%.  Values below approximately 19.50 may interfere with complex free-running redstone circuits and will noticeably slow down growth.'
    },

    'spigotmc.users': {
        info: 'THe number of currently connect users on the monitored Spigot server.'
=======
    'unbound.queries': {
        info: 'Shows the number of queries being processed of each type.  Note that <code>Recursive</code> queries are also accounted as cache misses.'
    },

    'unbound.reqlist': {
        info: 'Shows various stats about Unbound\'s internal request list.'
    },

    'unbound.recursion': {
        info: 'Average and median time to complete recursive name resolution.'
    },

    'unbound.cache': {
        info: 'The number of items in each of the various caches.'
>>>>>>> b3444fc3
    }

    // ------------------------------------------------------------------------
};<|MERGE_RESOLUTION|>--- conflicted
+++ resolved
@@ -367,17 +367,15 @@
         info: 'Provides statistics for the internal variables of the Network Time Protocol daemon <b><a href="http://www.ntp.org/">ntpd</a></b> and optional including the configured peers (if enabled in the module configuration). The module presents the performance metrics as shown by <b><a href="http://doc.ntp.org/current-stable/ntpq.html">ntpq</a></b> (the standard NTP query program) using NTP mode 6 UDP packets to communicate with the NTP server.'
     },
 
-<<<<<<< HEAD
     'spigotmc': {
         title: 'Spigot MC',
         icon: '<i class="fas fa-eye"></i>',
         info: 'Provides basic performance statistics for the <b><a href=""https://www.spigotmc.org/">Spigot Minecraft</a></b> server.'
-=======
+
     'unbound': {
         title: 'Unbound',
         icon: '<i class="fas fa-tag"></i>',
         info: undefined
->>>>>>> b3444fc3
     }
 };
 
@@ -2085,14 +2083,13 @@
         height: 0.2
     },
 
-<<<<<<< HEAD
     'spigotmc.tps': {
         info: 'The running 1, 5, and 15 minute average number of server ticks per second.  An idealized server will show 20.0 for all values, but in practice this almost never happens.  Typical servers should show approximately 19.98-20.0 here.  Lower values indicate progressively more server-side lag (and thus that you need better hardware for your server or a lower user limit).  For every 0.05 ticks below 20, redstone clocks will lag behind by approximately 0.25%.  Values below approximately 19.50 may interfere with complex free-running redstone circuits and will noticeably slow down growth.'
     },
 
     'spigotmc.users': {
         info: 'THe number of currently connect users on the monitored Spigot server.'
-=======
+
     'unbound.queries': {
         info: 'Shows the number of queries being processed of each type.  Note that <code>Recursive</code> queries are also accounted as cache misses.'
     },
@@ -2107,7 +2104,6 @@
 
     'unbound.cache': {
         info: 'The number of items in each of the various caches.'
->>>>>>> b3444fc3
     }
 
     // ------------------------------------------------------------------------
